config:
  log_level: debug
  db:
    uri: "mongodb://{{ env "MONGO_USERNAME" | default "username" }}:{{ env "MONGO_PASSWORD" | default "password123" }}@mongodb-0.mongodb-headless:27017,mongodb-1.mongodb-headless:27017/{{ env "MONGO_DB" | default "registrar" }}"
    name: {{ env "MONGO_DB" | default "registrar" }}

resources:
  requests:
    cpu: "300m"
    memory: "500Mi"
  limits:
    cpu: "500m"
<<<<<<< HEAD
    memory: "700Mi"

nodeRestart:
  enabled: true
  schedule: "0 * * * *"    

{{- end }}    
=======
    memory: "700Mi"
>>>>>>> cfea963a
<|MERGE_RESOLUTION|>--- conflicted
+++ resolved
@@ -10,14 +10,4 @@
     memory: "500Mi"
   limits:
     cpu: "500m"
-<<<<<<< HEAD
-    memory: "700Mi"
-
-nodeRestart:
-  enabled: true
-  schedule: "0 * * * *"    
-
-{{- end }}    
-=======
-    memory: "700Mi"
->>>>>>> cfea963a
+    memory: "700Mi"